# Farcaster.js

A tool for interacting with the Farcaster social network.

![NPM](https://img.shields.io/npm/l/@standard-crypto/farcaster-js?no-cache)
![NPM](https://img.shields.io/npm/v/@standard-crypto/farcaster-js?no-cache)
![GitHub Workflow Status](https://github.com/standard-crypto/farcaster-js/actions/workflows/farcaster-js.yml/badge.svg?branch=main)

<!-- AUTO-GENERATED-CONTENT:START (TOC) -->
- [Setup](#setup)
  - [Hubs](#hubs)
<!-- AUTO-GENERATED-CONTENT:END -->

## Setup

Install the library:

```bash
npm install @standard-crypto/farcaster-js
```

Then grab a copy of the private key or mnemonic registered to your Farcaster user for use in authenticating to the platform. In the app, this can be found within settings -> Recovery Phrase

<<<<<<< HEAD
## Examples

### Publish a Cast

<!-- AUTO-GENERATED-CONTENT:START (CODE:src=./examples/merkle/publishCast.ts) -->
<!-- The below code snippet is automatically added from ./examples/merkle/publishCast.ts -->
```ts
import { publishCast } from "@standard-crypto/farcaster-js";
import { Wallet } from "ethers";

const wallet = Wallet.fromMnemonic("twelve words here");

const cast = await publishCast(wallet, "Hello, Farcaster!");

console.log(`New cast hash: ${cast.hash}`);
```
<!-- AUTO-GENERATED-CONTENT:END -->

### Lookup a User

<!-- AUTO-GENERATED-CONTENT:START (CODE:src=./examples/merkle/lookupUser.ts) -->
<!-- The below code snippet is automatically added from ./examples/merkle/lookupUser.ts -->
```ts
import { MerkleAPIClient } from "@standard-crypto/farcaster-js";
import { Wallet } from "ethers";

const wallet = Wallet.fromMnemonic("twelve words here");
const client = new MerkleAPIClient(wallet);

// by farcaster ID ('fid')
await client.lookupUserByFid(3);

// by username
await client.lookupUserByUsername("dwr");
```
<!-- AUTO-GENERATED-CONTENT:END -->

### Fetch User Activity

<!-- AUTO-GENERATED-CONTENT:START (CODE:src=./examples/merkle/fetchUserActivity.ts) -->
<!-- The below code snippet is automatically added from ./examples/merkle/fetchUserActivity.ts -->
```ts
import { MerkleAPIClient } from "@standard-crypto/farcaster-js";
import { Wallet } from "ethers";

// init
const wallet = Wallet.fromMnemonic("twelve words here");
const apiClient = new MerkleAPIClient(wallet);

// fetch handle to a user
const user = await apiClient.lookupUserByUsername("dwr");
if (user === undefined) throw new Error("no such user");

// fetch user's casts
for await (const cast of apiClient.fetchCastsForUser(user)) {
  console.log(cast.text);
}
```
<!-- AUTO-GENERATED-CONTENT:END -->

### Reply to a Cast

<!-- AUTO-GENERATED-CONTENT:START (CODE:src=./examples/merkle/replyToCast.ts) -->
<!-- The below code snippet is automatically added from ./examples/merkle/replyToCast.ts -->
```ts
import { MerkleAPIClient } from "@standard-crypto/farcaster-js";
import { Wallet } from "ethers";

// init
const wallet = Wallet.fromMnemonic("twelve words here");
const apiClient = new MerkleAPIClient(wallet);

// fetch cast to reply to
const user = await apiClient.lookupUserByUsername("dwr");
if (user === undefined) throw new Error("no such user");
const replyTo = await apiClient.fetchLatestCastForUser(user);
if (replyTo === undefined) throw new Error("no such user");

// post a reply
await apiClient.publishCast("Replying to your cast!", replyTo);
```
<!-- AUTO-GENERATED-CONTENT:END -->

### Follow a User

<!-- AUTO-GENERATED-CONTENT:START (CODE:src=./examples/merkle/followUser.ts) -->
<!-- The below code snippet is automatically added from ./examples/merkle/followUser.ts -->
```ts
import { MerkleAPIClient } from "@standard-crypto/farcaster-js";
import { Wallet } from "ethers";

// init
const wallet = Wallet.fromMnemonic("twelve words here");
const apiClient = new MerkleAPIClient(wallet);
const user = await apiClient.lookupUserByUsername("dwr");
if (user === undefined) throw new Error("no such user");

// follow an existing user
await apiClient.followUser(user);
```
<!-- AUTO-GENERATED-CONTENT:END -->

### Parse an API Error Response

<!-- AUTO-GENERATED-CONTENT:START (CODE:src=./examples/merkle/errorParsing.ts) -->
<!-- The below code snippet is automatically added from ./examples/merkle/errorParsing.ts -->
```ts
import { MerkleAPIClient } from "@standard-crypto/farcaster-js";
import { Wallet } from "ethers";

// init
const wallet = Wallet.fromMnemonic("twelve words here");
const apiClient = new MerkleAPIClient(wallet);

// parse an error response from the API server
try {
  await apiClient.deleteCast("SomeInvalidCastHash");
} catch (error) {
  if (MerkleAPIClient.isApiErrorResponse(error)) {
    const apiErrors = error.response.data.errors;
    for (const apiError of apiErrors) {
      console.log(`API Error: ${apiError.message}`);
    }

    console.log(`Status code: ${error.response.status}`);
  }
}
```
<!-- AUTO-GENERATED-CONTENT:END -->

### Use a User-Supplied Auth Token

<!-- AUTO-GENERATED-CONTENT:START (CODE:src=./examples/merkle/userSuppliedAuthTokens.ts) -->
<!-- The below code snippet is automatically added from ./examples/merkle/userSuppliedAuthTokens.ts -->
```ts
import { MerkleAPIClient } from "@standard-crypto/farcaster-js";

// use an auth token provided directly by a user
const apiClient = new MerkleAPIClient({
  secret: "MK-abc123...",
  expiresAt: 12345678900000, // optional
});

// lookup that user
const user = await apiClient.fetchCurrentUser();
console.log(user.displayName);
```
<!-- AUTO-GENERATED-CONTENT:END -->

## Documentation

### Warpcast API Client

The Warpcast API is a collection of publicly exposed API endpoints provided by Merkle Manufactory, Inc
for Farcaster V2. `farcaster-js` provides a set of typescript bindings for those endpoints, as well
as exposing the raw swagger bindings directly if needed.

See [here](/docs/classes/index.MerkleAPIClient.md) for full list of the methods supported.

Wrappers for the Warpcast API are based on a OpenAPI spec kept in the `src` directory that is no longer
kept up-to-date by the Warpcast team. Many manual edits have been added to the output of the openapi-generator.
To add wrappers for new API endpoints, the `yarn:generate` script can be used as a starting point.

=======
>>>>>>> f0f9152e
### Hubs

Support for direct interaction with Farcaster hubs coming soon.
<|MERGE_RESOLUTION|>--- conflicted
+++ resolved
@@ -21,172 +21,6 @@
 
 Then grab a copy of the private key or mnemonic registered to your Farcaster user for use in authenticating to the platform. In the app, this can be found within settings -> Recovery Phrase
 
-<<<<<<< HEAD
-## Examples
-
-### Publish a Cast
-
-<!-- AUTO-GENERATED-CONTENT:START (CODE:src=./examples/merkle/publishCast.ts) -->
-<!-- The below code snippet is automatically added from ./examples/merkle/publishCast.ts -->
-```ts
-import { publishCast } from "@standard-crypto/farcaster-js";
-import { Wallet } from "ethers";
-
-const wallet = Wallet.fromMnemonic("twelve words here");
-
-const cast = await publishCast(wallet, "Hello, Farcaster!");
-
-console.log(`New cast hash: ${cast.hash}`);
-```
-<!-- AUTO-GENERATED-CONTENT:END -->
-
-### Lookup a User
-
-<!-- AUTO-GENERATED-CONTENT:START (CODE:src=./examples/merkle/lookupUser.ts) -->
-<!-- The below code snippet is automatically added from ./examples/merkle/lookupUser.ts -->
-```ts
-import { MerkleAPIClient } from "@standard-crypto/farcaster-js";
-import { Wallet } from "ethers";
-
-const wallet = Wallet.fromMnemonic("twelve words here");
-const client = new MerkleAPIClient(wallet);
-
-// by farcaster ID ('fid')
-await client.lookupUserByFid(3);
-
-// by username
-await client.lookupUserByUsername("dwr");
-```
-<!-- AUTO-GENERATED-CONTENT:END -->
-
-### Fetch User Activity
-
-<!-- AUTO-GENERATED-CONTENT:START (CODE:src=./examples/merkle/fetchUserActivity.ts) -->
-<!-- The below code snippet is automatically added from ./examples/merkle/fetchUserActivity.ts -->
-```ts
-import { MerkleAPIClient } from "@standard-crypto/farcaster-js";
-import { Wallet } from "ethers";
-
-// init
-const wallet = Wallet.fromMnemonic("twelve words here");
-const apiClient = new MerkleAPIClient(wallet);
-
-// fetch handle to a user
-const user = await apiClient.lookupUserByUsername("dwr");
-if (user === undefined) throw new Error("no such user");
-
-// fetch user's casts
-for await (const cast of apiClient.fetchCastsForUser(user)) {
-  console.log(cast.text);
-}
-```
-<!-- AUTO-GENERATED-CONTENT:END -->
-
-### Reply to a Cast
-
-<!-- AUTO-GENERATED-CONTENT:START (CODE:src=./examples/merkle/replyToCast.ts) -->
-<!-- The below code snippet is automatically added from ./examples/merkle/replyToCast.ts -->
-```ts
-import { MerkleAPIClient } from "@standard-crypto/farcaster-js";
-import { Wallet } from "ethers";
-
-// init
-const wallet = Wallet.fromMnemonic("twelve words here");
-const apiClient = new MerkleAPIClient(wallet);
-
-// fetch cast to reply to
-const user = await apiClient.lookupUserByUsername("dwr");
-if (user === undefined) throw new Error("no such user");
-const replyTo = await apiClient.fetchLatestCastForUser(user);
-if (replyTo === undefined) throw new Error("no such user");
-
-// post a reply
-await apiClient.publishCast("Replying to your cast!", replyTo);
-```
-<!-- AUTO-GENERATED-CONTENT:END -->
-
-### Follow a User
-
-<!-- AUTO-GENERATED-CONTENT:START (CODE:src=./examples/merkle/followUser.ts) -->
-<!-- The below code snippet is automatically added from ./examples/merkle/followUser.ts -->
-```ts
-import { MerkleAPIClient } from "@standard-crypto/farcaster-js";
-import { Wallet } from "ethers";
-
-// init
-const wallet = Wallet.fromMnemonic("twelve words here");
-const apiClient = new MerkleAPIClient(wallet);
-const user = await apiClient.lookupUserByUsername("dwr");
-if (user === undefined) throw new Error("no such user");
-
-// follow an existing user
-await apiClient.followUser(user);
-```
-<!-- AUTO-GENERATED-CONTENT:END -->
-
-### Parse an API Error Response
-
-<!-- AUTO-GENERATED-CONTENT:START (CODE:src=./examples/merkle/errorParsing.ts) -->
-<!-- The below code snippet is automatically added from ./examples/merkle/errorParsing.ts -->
-```ts
-import { MerkleAPIClient } from "@standard-crypto/farcaster-js";
-import { Wallet } from "ethers";
-
-// init
-const wallet = Wallet.fromMnemonic("twelve words here");
-const apiClient = new MerkleAPIClient(wallet);
-
-// parse an error response from the API server
-try {
-  await apiClient.deleteCast("SomeInvalidCastHash");
-} catch (error) {
-  if (MerkleAPIClient.isApiErrorResponse(error)) {
-    const apiErrors = error.response.data.errors;
-    for (const apiError of apiErrors) {
-      console.log(`API Error: ${apiError.message}`);
-    }
-
-    console.log(`Status code: ${error.response.status}`);
-  }
-}
-```
-<!-- AUTO-GENERATED-CONTENT:END -->
-
-### Use a User-Supplied Auth Token
-
-<!-- AUTO-GENERATED-CONTENT:START (CODE:src=./examples/merkle/userSuppliedAuthTokens.ts) -->
-<!-- The below code snippet is automatically added from ./examples/merkle/userSuppliedAuthTokens.ts -->
-```ts
-import { MerkleAPIClient } from "@standard-crypto/farcaster-js";
-
-// use an auth token provided directly by a user
-const apiClient = new MerkleAPIClient({
-  secret: "MK-abc123...",
-  expiresAt: 12345678900000, // optional
-});
-
-// lookup that user
-const user = await apiClient.fetchCurrentUser();
-console.log(user.displayName);
-```
-<!-- AUTO-GENERATED-CONTENT:END -->
-
-## Documentation
-
-### Warpcast API Client
-
-The Warpcast API is a collection of publicly exposed API endpoints provided by Merkle Manufactory, Inc
-for Farcaster V2. `farcaster-js` provides a set of typescript bindings for those endpoints, as well
-as exposing the raw swagger bindings directly if needed.
-
-See [here](/docs/classes/index.MerkleAPIClient.md) for full list of the methods supported.
-
-Wrappers for the Warpcast API are based on a OpenAPI spec kept in the `src` directory that is no longer
-kept up-to-date by the Warpcast team. Many manual edits have been added to the output of the openapi-generator.
-To add wrappers for new API endpoints, the `yarn:generate` script can be used as a starting point.
-
-=======
->>>>>>> f0f9152e
 ### Hubs
 
-Support for direct interaction with Farcaster hubs coming soon.
+Support for direct interaction with Farcaster hubs coming soon.