--- conflicted
+++ resolved
@@ -13,20 +13,6 @@
 
 ## Farcaster Hub REST API
 
-<<<<<<< HEAD
-Install the library:
-
-```bash
-npm install @standard-crypto/farcaster-js
-```
-
-Then grab a copy of the private key or mnemonic registered to your Farcaster user for use in authenticating to the platform. In the app, this can be found within settings -> Recovery Phrase
-
-### Hubs
-
-Support for direct interaction with Farcaster hubs coming soon.
-=======
 Farcaster hubs expose a public REST API which can be used for simple queries.
 See the [@standard-crypto/farcaster-js-hub-rest](packages/farcaster-js-hub-rest/)
-package for more info.
->>>>>>> 8d413743
+package for more info.