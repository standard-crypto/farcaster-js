--- conflicted
+++ resolved
@@ -10,11 +10,6 @@
     "build": "yarn clean && yarn rollup",
     "rollup": "rollup -c",
     "type:check": "tsc --noEmit",
-<<<<<<< HEAD
-    "format": "prettier 'src/**/*.ts' 'tests/**/*.ts' 'examples/**/*.ts' --write",
-    "format:check": "prettier 'src/**/*.ts' 'tests/**/*.ts' --check",
-=======
->>>>>>> 8d413743
     "lint": "eslint . --ext .ts --fix",
     "lint:check": "eslint . --ext .ts",
     "spell:check": "cspell .",
@@ -61,27 +56,7 @@
     "rollup-plugin-typescript2": "^0.34.1",
     "semantic-release": "^19.0.5",
     "source-map-support": "^0.5.19",
-<<<<<<< HEAD
-    "ts-mocha": "^10.0.0",
-    "type-fest": "^4.3.3",
-    "typedoc": "^0.24.6",
-    "typedoc-plugin-markdown": "^3.15.2",
-    "typescript": "^5.2.2",
-    "yaml": "^2.3.2"
-  },
-  "volta": {
-    "node": "16.4.1",
-    "yarn": "1.22.10",
-    "npm": "7.19.1"
-  },
-  "dependencies": {
-    "axios": "~1.4.0",
-    "canonicalize": "^2.0.0",
-    "ethers": "^5.7.1",
-    "viem": "^1.16.2"
-=======
-    "typescript": "^4.9.5"
->>>>>>> 8d413743
+    "typescript": "^5.2.2"
   },
   "workspaces": {
     "packages": [
