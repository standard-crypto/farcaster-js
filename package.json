{
  "name": "@standard-crypto/farcaster-js",
  "version": "3.0.3",
  "main": "./dist/cjs/index.cjs",
  "module": "./dist/esm/index.mjs",
  "exports": {
    "require": "./dist/cjs/index.cjs",
    "import": "./dist/esm/index.mjs"
  },
  "types": "./types/index.d.ts",
  "license": "MIT",
  "engines": {
    "node": "> 14"
  },
  "type": "module",
  "publishConfig": {
    "access": "public"
  },
  "repository": {
    "type": "git",
    "url": "git+https://github.com/standard-crypto/farcaster-js.git"
  },
  "author": "Gavi Galloway",
  "scripts": {
    "build": "yarn clean && yarn type:typechain && yarn rollup",
    "clean": "rm -rf dist types",
    "rollup": "rollup -c",
    "type:typechain": "rm -rf src/contracts && typechain --target=ethers-v5 --out-dir=./src/contracts ./abi/*.json",
    "type:check": "tsc --noEmit",
    "format": "prettier 'src/**/*.ts' 'tests/**/*.ts' 'examples/**/*.ts' --write",
    "format:check": "prettier 'src/**/*.ts' 'tests/**/*.ts' --check",
    "lint": "eslint . --ext .ts --fix",
    "lint:check": "eslint . --ext .ts",
    "test": "env TS_NODE_COMPILER_OPTIONS='{\"module\": \"commonjs\" }' ts-mocha -r esm -p tsconfig.json tests/**/*.ts",
    "spell:check": "cspell \"{README.md,CODE_OF_CONDUCT.md,CONTRIBUTING.md,.github/*.md,src/**/*.ts,tests/**/*.ts}\"",
    "cz": "cz",
    "semantic-release": "semantic-release",
    "docs": "yarn md-magic --path './README.md' && yarn typedoc",
    "prepare": "husky install"
  },
  "devDependencies": {
    "@commitlint/cli": "^17.1.2",
    "@commitlint/config-conventional": "^17.1.0",
<<<<<<< HEAD
    "@openapitools/openapi-generator-cli": "^2.5.2",
    "@rollup/plugin-commonjs": "^22.0.2",
    "@rollup/plugin-json": "^4.1.0",
    "@rollup/plugin-node-resolve": "^14.1.0",
=======
    "@rollup/plugin-commonjs": "^23.0.0",
    "@rollup/plugin-json": "^5.0.0",
    "@rollup/plugin-node-resolve": "^15.0.0",
>>>>>>> d41ccf6c
    "@semantic-release/changelog": "^6.0.1",
    "@semantic-release/commit-analyzer": "^9.0.2",
    "@semantic-release/github": "^8.0.6",
    "@semantic-release/npm": "^9.0.1",
    "@semantic-release/release-notes-generator": "^10.0.3",
    "@typechain/ethers-v5": "^9.0.0",
    "@types/chai": "^4.3.3",
    "@types/mocha": "^10.0.0",
    "@types/node": "^18.11.0",
    "@types/prompts": "^2.4.1",
    "@typescript-eslint/eslint-plugin": "^5.40.0",
    "@typescript-eslint/parser": "^5.40.1",
    "chai": "^4.3.4",
    "commitizen": "^4.2.5",
    "cspell": "^6.12.0",
    "cz-conventional-changelog": "^3.3.0",
    "eslint": "^8.25.0",
    "eslint-config-prettier": "^8.3.0",
    "eslint-config-standard-with-typescript": "^21.0.1",
    "eslint-plugin-eslint-comments": "^3.2.0",
    "eslint-plugin-import": "^2.26.0",
    "eslint-plugin-no-only-tests": "^3.0.0",
    "eslint-plugin-node": "^11.1.0",
    "eslint-plugin-promise": "^6.1.0",
    "esm": "^3.2.25",
    "husky": "^8.0.1",
    "markdown-magic": "^2.6.1",
    "mocha": "^10.0.0",
    "nyc": "^15.1.0",
    "prettier": "^2.7.1",
    "rollup": "^2.79.1",
    "rollup-plugin-exclude-dependencies-from-bundle": "^1.1.22",
    "rollup-plugin-peer-deps-external": "^2.2.4",
    "rollup-plugin-typescript2": "^0.34.1",
    "semantic-release": "^19.0.5",
    "source-map-support": "^0.5.19",
    "ts-mocha": "^10.0.0",
    "typechain": "^7.0.1",
    "typedoc": "^0.23.16",
    "typedoc-plugin-markdown": "^3.13.6",
    "typescript": "^4.8.4"
  },
  "volta": {
    "node": "16.4.1",
    "yarn": "1.22.10",
    "npm": "7.19.1"
  },
  "dependencies": {
<<<<<<< HEAD
    "axios": "^0.27.0",
    "canonicalize": "^1.0.8",
=======
    "axios": "^1.1.3",
    "did-jwt": "^5.7.0",
>>>>>>> d41ccf6c
    "ethers": "^5.7.1"
  },
  "files": [
    "package.json",
    "README.md",
    "LICENSE.md",
    "CONTRIBUTING.md",
    "dist/**",
    "src/**",
    "types/**"
  ]
}<|MERGE_RESOLUTION|>--- conflicted
+++ resolved
@@ -41,16 +41,10 @@
   "devDependencies": {
     "@commitlint/cli": "^17.1.2",
     "@commitlint/config-conventional": "^17.1.0",
-<<<<<<< HEAD
     "@openapitools/openapi-generator-cli": "^2.5.2",
-    "@rollup/plugin-commonjs": "^22.0.2",
-    "@rollup/plugin-json": "^4.1.0",
-    "@rollup/plugin-node-resolve": "^14.1.0",
-=======
     "@rollup/plugin-commonjs": "^23.0.0",
     "@rollup/plugin-json": "^5.0.0",
     "@rollup/plugin-node-resolve": "^15.0.0",
->>>>>>> d41ccf6c
     "@semantic-release/changelog": "^6.0.1",
     "@semantic-release/commit-analyzer": "^9.0.2",
     "@semantic-release/github": "^8.0.6",
@@ -99,13 +93,8 @@
     "npm": "7.19.1"
   },
   "dependencies": {
-<<<<<<< HEAD
-    "axios": "^0.27.0",
+    "axios": "^1.1.3",
     "canonicalize": "^1.0.8",
-=======
-    "axios": "^1.1.3",
-    "did-jwt": "^5.7.0",
->>>>>>> d41ccf6c
     "ethers": "^5.7.1"
   },
   "files": [
