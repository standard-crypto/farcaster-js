--- conflicted
+++ resolved
@@ -28,9 +28,6 @@
     "type:check": "tsc --noEmit",
     "format": "prettier 'src/**/*.ts' 'tests/**/*.ts' 'examples/**/*.ts' --write",
     "format:check": "prettier 'src/**/*.ts' 'tests/**/*.ts' --check",
-    "generate:swagger": "openapi-generator-cli generate -i src/merkleAPI/swagger/spec.json -g typescript-axios -o src/merkleAPI/swagger-tmp --skip-validate-spec --config openapi-generator-config.json",
-    "generate:openapi:neynarv1": "openapi-generator-cli generate -i src/neynarAPI/neynarV1API/openapi/spec.json -g typescript-axios -o src/neynarAPI/neynarV1API/openapi-tmp --skip-validate-spec --config openapi-generator-config.json",
-    "generate:openapi:neynarv2": "openapi-generator-cli generate -i src/neynarAPI/neynarV2API/openapi/spec.json -g typescript-axios -o src/neynarAPI/neynarV2API/openapi-tmp --skip-validate-spec --config openapi-generator-config.json",
     "lint": "eslint . --ext .ts --fix",
     "lint:check": "eslint . --ext .ts",
     "test": "env TS_NODE_COMPILER_OPTIONS='{\"module\": \"commonjs\" }' ts-mocha -r esm -r dotenv/config -p tsconfig.json tests/**/*.ts",
@@ -92,12 +89,8 @@
     "type-fest": "^4.3.3",
     "typedoc": "^0.24.6",
     "typedoc-plugin-markdown": "^3.15.2",
-<<<<<<< HEAD
-    "typescript": "^5.2.2"
-=======
-    "typescript": "^4.9.5",
+    "typescript": "^5.2.2",
     "yaml": "^2.3.2"
->>>>>>> f0f9152e
   },
   "volta": {
     "node": "16.4.1",
