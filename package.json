{
  "name": "@standard-crypto/farcaster-js",
  "version": "2.0.2",
  "main": "./dist/cjs/index.cjs",
  "module": "./dist/esm/index.mjs",
  "exports": {
    "require": "./dist/cjs/index.cjs",
    "import": "./dist/esm/index.mjs"
  },
  "types": "./types/index.d.ts",
  "license": "MIT",
  "engines": {
    "node": "> 14"
  },
  "type": "module",
  "publishConfig": {
    "access": "public"
  },
  "repository": {
    "type": "git",
    "url": "git+https://github.com/standard-crypto/farcaster-js.git"
  },
  "author": "Gavi Galloway",
  "scripts": {
    "build": "yarn clean && yarn type:typechain && yarn rollup",
    "clean": "rm -rf dist types",
    "rollup": "rollup -c",
    "type:typechain": "rm -rf src/contracts && typechain --target=ethers-v5 --out-dir=./src/contracts ./abi/*.json",
    "type:check": "tsc --noEmit",
    "format": "prettier 'src/**/*.ts' 'tests/**/*.ts' 'examples/**/*.ts' --write",
    "format:check": "prettier 'src/**/*.ts' 'tests/**/*.ts' --check",
    "lint": "eslint . --ext .ts --fix",
    "lint:check": "eslint . --ext .ts",
    "test": "env TS_NODE_COMPILER_OPTIONS='{\"module\": \"commonjs\" }' ts-mocha -r esm -p tsconfig.json tests/**/*.ts",
    "spell:check": "cspell \"{README.md,CODE_OF_CONDUCT.md,CONTRIBUTING.md,.github/*.md,src/**/*.ts,tests/**/*.ts}\"",
    "cz": "cz",
    "semantic-release": "semantic-release",
    "docs": "yarn md-magic --path './README.md' && yarn typedoc",
    "prepare": "husky install"
  },
  "devDependencies": {
    "@commitlint/cli": "^17.1.2",
    "@commitlint/config-conventional": "^17.1.0",
    "@rollup/plugin-commonjs": "^22.0.2",
    "@rollup/plugin-json": "^4.1.0",
    "@rollup/plugin-node-resolve": "^14.1.0",
    "@semantic-release/changelog": "^6.0.1",
    "@semantic-release/commit-analyzer": "^9.0.2",
    "@semantic-release/github": "^8.0.6",
    "@semantic-release/npm": "^9.0.1",
    "@semantic-release/release-notes-generator": "^10.0.3",
    "@typechain/ethers-v5": "^9.0.0",
    "@types/chai": "^4.3.3",
    "@types/mocha": "^9.1.1",
    "@types/node": "^18.7.19",
    "@types/prompts": "^2.0.13",
    "@typescript-eslint/eslint-plugin": "^5.38.0",
    "@typescript-eslint/parser": "^5.38.0",
    "chai": "^4.3.4",
    "commitizen": "^4.2.5",
    "cspell": "^6.10.1",
    "cz-conventional-changelog": "^3.3.0",
    "eslint": "^8.23.1",
    "eslint-config-prettier": "^8.3.0",
    "eslint-config-standard-with-typescript": "^21.0.1",
    "eslint-plugin-eslint-comments": "^3.2.0",
<<<<<<< HEAD
    "eslint-plugin-import": "^2.23.4",
    "eslint-plugin-no-only-tests": "^3.0.0",
=======
    "eslint-plugin-import": "^2.26.0",
>>>>>>> 8c0661d5
    "eslint-plugin-node": "^11.1.0",
    "eslint-plugin-promise": "^6.0.1",
    "esm": "^3.2.25",
    "husky": "^8.0.1",
    "markdown-magic": "^2.6.1",
    "mocha": "^10.0.0",
    "nyc": "^15.1.0",
    "prettier": "^2.7.1",
    "rollup": "^2.79.1",
    "rollup-plugin-exclude-dependencies-from-bundle": "^1.1.22",
    "rollup-plugin-peer-deps-external": "^2.2.4",
    "rollup-plugin-typescript2": "^0.34.0",
    "semantic-release": "^19.0.5",
    "source-map-support": "^0.5.19",
    "ts-mocha": "^10.0.0",
    "typechain": "^7.0.1",
<<<<<<< HEAD
    "typedoc": "^0.23.15",
    "typescript": "^4.6.3"
=======
    "typescript": "^4.8.3"
>>>>>>> 8c0661d5
  },
  "volta": {
    "node": "16.4.1",
    "yarn": "1.22.10",
    "npm": "7.19.1"
  },
  "dependencies": {
    "axios": "^0.27.0",
    "did-jwt": "^5.7.0",
    "ethers": "^5.7.1",
    "simple-github-gist-api": "^2.0.123"
  },
  "files": [
    "package.json",
    "README.md",
    "LICENSE.md",
    "CONTRIBUTING.md",
    "dist/**",
    "src/**",
    "types/**"
  ]
}<|MERGE_RESOLUTION|>--- conflicted
+++ resolved
@@ -64,12 +64,8 @@
     "eslint-config-prettier": "^8.3.0",
     "eslint-config-standard-with-typescript": "^21.0.1",
     "eslint-plugin-eslint-comments": "^3.2.0",
-<<<<<<< HEAD
-    "eslint-plugin-import": "^2.23.4",
     "eslint-plugin-no-only-tests": "^3.0.0",
-=======
     "eslint-plugin-import": "^2.26.0",
->>>>>>> 8c0661d5
     "eslint-plugin-node": "^11.1.0",
     "eslint-plugin-promise": "^6.0.1",
     "esm": "^3.2.25",
@@ -86,12 +82,8 @@
     "source-map-support": "^0.5.19",
     "ts-mocha": "^10.0.0",
     "typechain": "^7.0.1",
-<<<<<<< HEAD
     "typedoc": "^0.23.15",
-    "typescript": "^4.6.3"
-=======
     "typescript": "^4.8.3"
->>>>>>> 8c0661d5
   },
   "volta": {
     "node": "16.4.1",
